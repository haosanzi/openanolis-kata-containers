--- conflicted
+++ resolved
@@ -263,15 +263,14 @@
 	return nil
 }
 
-<<<<<<< HEAD
 func (s *Sandbox) PullImage(ctx context.Context, req *image.PullImageReq) (*image.PullImageResp, error) {
 	return nil, nil
-=======
+}
+
 func (s *Sandbox) GetIPTables(ctx context.Context, isIPv6 bool) ([]byte, error) {
 	return nil, nil
 }
 
 func (s *Sandbox) SetIPTables(ctx context.Context, isIPv6 bool, data []byte) error {
 	return nil
->>>>>>> 5bd81ba2
 }