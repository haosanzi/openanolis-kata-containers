--- conflicted
+++ resolved
@@ -80,7 +80,6 @@
 type customRequestTimeoutKeyType struct{}
 
 var (
-<<<<<<< HEAD
 	checkRequestTimeout          = 30 * time.Second
 	defaultRequestTimeout        = 60 * time.Second
 	remoteRequestTimeout         = 300 * time.Second
@@ -118,78 +117,6 @@
 )
 
 const (
-	grpcCheckRequest             = "grpc.CheckRequest"
-	grpcExecProcessRequest       = "grpc.ExecProcessRequest"
-	grpcCreateSandboxRequest     = "grpc.CreateSandboxRequest"
-	grpcDestroySandboxRequest    = "grpc.DestroySandboxRequest"
-	grpcCreateContainerRequest   = "grpc.CreateContainerRequest"
-	grpcStartContainerRequest    = "grpc.StartContainerRequest"
-	grpcRemoveContainerRequest   = "grpc.RemoveContainerRequest"
-	grpcSignalProcessRequest     = "grpc.SignalProcessRequest"
-	grpcUpdateRoutesRequest      = "grpc.UpdateRoutesRequest"
-	grpcUpdateInterfaceRequest   = "grpc.UpdateInterfaceRequest"
-	grpcListInterfacesRequest    = "grpc.ListInterfacesRequest"
-	grpcListRoutesRequest        = "grpc.ListRoutesRequest"
-	grpcAddARPNeighborsRequest   = "grpc.AddARPNeighborsRequest"
-	grpcOnlineCPUMemRequest      = "grpc.OnlineCPUMemRequest"
-	grpcUpdateContainerRequest   = "grpc.UpdateContainerRequest"
-	grpcWaitProcessRequest       = "grpc.WaitProcessRequest"
-	grpcTtyWinResizeRequest      = "grpc.TtyWinResizeRequest"
-	grpcWriteStreamRequest       = "grpc.WriteStreamRequest"
-	grpcCloseStdinRequest        = "grpc.CloseStdinRequest"
-	grpcStatsContainerRequest    = "grpc.StatsContainerRequest"
-	grpcPauseContainerRequest    = "grpc.PauseContainerRequest"
-	grpcResumeContainerRequest   = "grpc.ResumeContainerRequest"
-	grpcPullImageRequest         = "grpc.PullImageRequest"
-	grpcReseedRandomDevRequest   = "grpc.ReseedRandomDevRequest"
-	grpcGuestDetailsRequest      = "grpc.GuestDetailsRequest"
-	grpcMemHotplugByProbeRequest = "grpc.MemHotplugByProbeRequest"
-	grpcCopyFileRequest          = "grpc.CopyFileRequest"
-	grpcSetGuestDateTimeRequest  = "grpc.SetGuestDateTimeRequest"
-	grpcGetOOMEventRequest       = "grpc.GetOOMEventRequest"
-	grpcGetMetricsRequest        = "grpc.GetMetricsRequest"
-	grpcAddSwapRequest           = "grpc.AddSwapRequest"
-	grpcVolumeStatsRequest       = "grpc.VolumeStatsRequest"
-	grpcResizeVolumeRequest      = "grpc.ResizeVolumeRequest"
-	grpcGetIPTablesRequest       = "grpc.GetIPTablesRequest"
-	grpcSetIPTablesRequest       = "grpc.SetIPTablesRequest"
-=======
-	checkRequestTimeout           = 30 * time.Second
-	defaultRequestTimeout         = 60 * time.Second
-	errorMissingOCISpec           = errors.New("Missing OCI specification")
-	defaultKataHostSharedDir      = "/run/kata-containers/shared/sandboxes/"
-	defaultKataGuestSharedDir     = "/run/kata-containers/shared/containers/"
-	defaultKataGuestNydusRootDir  = "/run/kata-containers/shared/"
-	mountGuestTag                 = "kataShared"
-	defaultKataGuestSandboxDir    = "/run/kata-containers/sandbox/"
-	type9pFs                      = "9p"
-	typeVirtioFS                  = "virtiofs"
-	typeOverlayFS                 = "overlay"
-	kata9pDevType                 = "9p"
-	kataMmioBlkDevType            = "mmioblk"
-	kataBlkDevType                = "blk"
-	kataBlkCCWDevType             = "blk-ccw"
-	kataSCSIDevType               = "scsi"
-	kataNvdimmDevType             = "nvdimm"
-	kataVirtioFSDevType           = "virtio-fs"
-	kataOverlayDevType            = "overlayfs"
-	kataWatchableBindDevType      = "watchable-bind"
-	kataVfioPciDevType            = "vfio-pci"    // VFIO PCI device to used as VFIO in the container
-	kataVfioPciGuestKernelDevType = "vfio-pci-gk" // VFIO PCI device for consumption by the guest kernel
-	kataVfioApDevType             = "vfio-ap"
-	sharedDir9pOptions            = []string{"trans=virtio,version=9p2000.L,cache=mmap", "nodev"}
-	sharedDirVirtioFSOptions      = []string{}
-	sharedDirVirtioFSDaxOptions   = "dax"
-	shmDir                        = "shm"
-	kataEphemeralDevType          = "ephemeral"
-	defaultEphemeralPath          = filepath.Join(defaultKataGuestSandboxDir, kataEphemeralDevType)
-	grpcMaxDataSize               = int64(1024 * 1024)
-	localDirOptions               = []string{"mode=0777"}
-	maxHostnameLen                = 64
-	GuestDNSFile                  = "/etc/resolv.conf"
-)
-
-const (
 	grpcCheckRequest                 = "grpc.CheckRequest"
 	grpcExecProcessRequest           = "grpc.ExecProcessRequest"
 	grpcCreateSandboxRequest         = "grpc.CreateSandboxRequest"
@@ -200,12 +127,12 @@
 	grpcSignalProcessRequest         = "grpc.SignalProcessRequest"
 	grpcUpdateRoutesRequest          = "grpc.UpdateRoutesRequest"
 	grpcUpdateInterfaceRequest       = "grpc.UpdateInterfaceRequest"
-	grpcUpdateEphemeralMountsRequest = "grpc.UpdateEphemeralMountsRequest"
 	grpcListInterfacesRequest        = "grpc.ListInterfacesRequest"
 	grpcListRoutesRequest            = "grpc.ListRoutesRequest"
 	grpcAddARPNeighborsRequest       = "grpc.AddARPNeighborsRequest"
 	grpcOnlineCPUMemRequest          = "grpc.OnlineCPUMemRequest"
 	grpcUpdateContainerRequest       = "grpc.UpdateContainerRequest"
+	grpcUpdateEphemeralMountsRequest = "grpc.UpdateEphemeralMountsRequest"
 	grpcWaitProcessRequest           = "grpc.WaitProcessRequest"
 	grpcTtyWinResizeRequest          = "grpc.TtyWinResizeRequest"
 	grpcWriteStreamRequest           = "grpc.WriteStreamRequest"
@@ -213,6 +140,7 @@
 	grpcStatsContainerRequest        = "grpc.StatsContainerRequest"
 	grpcPauseContainerRequest        = "grpc.PauseContainerRequest"
 	grpcResumeContainerRequest       = "grpc.ResumeContainerRequest"
+	grpcPullImageRequest             = "grpc.PullImageRequest"
 	grpcReseedRandomDevRequest       = "grpc.ReseedRandomDevRequest"
 	grpcGuestDetailsRequest          = "grpc.GuestDetailsRequest"
 	grpcMemHotplugByProbeRequest     = "grpc.MemHotplugByProbeRequest"
@@ -225,7 +153,6 @@
 	grpcResizeVolumeRequest          = "grpc.ResizeVolumeRequest"
 	grpcGetIPTablesRequest           = "grpc.GetIPTablesRequest"
 	grpcSetIPTablesRequest           = "grpc.SetIPTablesRequest"
->>>>>>> 2fe0733d
 )
 
 // newKataAgent returns an agent from an agent type.
