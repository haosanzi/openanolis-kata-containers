--- conflicted
+++ resolved
@@ -284,11 +284,7 @@
       description: |
         'newest-version' is the latest version known to work when
         building Kata
-<<<<<<< HEAD
-      newest-version: "1.56.0"
-=======
       newest-version: "1.58.1"
->>>>>>> 8f80dffe
 
 specs:
   description: "Details of important specifications"
