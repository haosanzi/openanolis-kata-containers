--- conflicted
+++ resolved
@@ -210,16 +210,9 @@
     # CCv0 is using our fork of containerd as the changes can't be merged yet
     url: "github.com/confidential-containers/containerd"
     tarball_url: "https://github.com/containerd/containerd/releases/download"
-<<<<<<< HEAD
     version: "v1.6.6"
     # CCv0 needs to build a branch from our fork to install containerd
     branch: "CC-main"
-=======
-    # containerd from v1.5.0 used the path unix socket
-    # instead of abstract socket, thus kata wouldn's support the containerd's
-    # version older than them.
-    version: "v1.6.8"
->>>>>>> 75062374
 
   critools:
     description: "CLI tool for Container Runtime Interface (CRI)"
