#!/usr/bin/env bash
#
# Copyright (c) 2021 Intel Corporation
#
# SPDX-License-Identifier: Apache-2.0

set -o errexit
set -o nounset
set -o pipefail

script_dir="$(cd "$(dirname "${BASH_SOURCE[0]}")" && pwd)"

source "${script_dir}/../../scripts/lib.sh"

source "${script_dir}/../../scripts/lib.sh"

readonly kernel_builder="${repo_root_dir}/tools/packaging/kernel/build-kernel.sh"
VMM_CONFIGS="qemu fc"

GO_VERSION=${GO_VERSION}
RUST_VERSION=${RUST_VERSION}

DESTDIR=${DESTDIR:-${PWD}}
PREFIX=${PREFIX:-/opt/kata}
container_image="${SHIM_V2_CONTAINER_BUILDER:-$(get_shim_v2_image_name)}"

EXTRA_OPTS="${EXTRA_OPTS:-""}"
<<<<<<< HEAD
VMM_CONFIGS="qemu fc"
REMOVE_VMM_CONFIGS="${REMOVE_VMM_CONFIGS:-""}"
=======
>>>>>>> ef8b3607

sudo docker pull ${container_image} || \
       	(sudo docker build  \
		--build-arg GO_VERSION="${GO_VERSION}" \
		--build-arg RUST_VERSION="${RUST_VERSION}" \
		-t "${container_image}" \
		"${script_dir}" && \
	 # No-op unless PUSH_TO_REGISTRY is exported as "yes"
	 push_to_registry "${container_image}")

arch=$(uname -m)
if [ ${arch} = "ppc64le" ]; then
	arch="ppc64"
fi

sudo docker run --rm -i -v "${repo_root_dir}:${repo_root_dir}" \
	-w "${repo_root_dir}/src/runtime-rs" \
	"${container_image}" \
	bash -c "git config --global --add safe.directory ${repo_root_dir} && make PREFIX=${PREFIX} QEMUCMD=qemu-system-${arch}"

sudo docker run --rm -i -v "${repo_root_dir}:${repo_root_dir}" \
	-w "${repo_root_dir}/src/runtime-rs" \
	"${container_image}" \
	bash -c "git config --global --add safe.directory ${repo_root_dir} && make PREFIX="${PREFIX}" DESTDIR="${DESTDIR}" install"
	
sudo docker run --rm -i -v "${repo_root_dir}:${repo_root_dir}" \
	-w "${repo_root_dir}/src/runtime" \
	"${container_image}" \
	bash -c "git config --global --add safe.directory ${repo_root_dir} && make PREFIX=${PREFIX} QEMUCMD=qemu-system-${arch} ${EXTRA_OPTS}"

sudo docker run --rm -i -v "${repo_root_dir}:${repo_root_dir}" \
	-w "${repo_root_dir}/src/runtime" \
	"${container_image}" \
<<<<<<< HEAD
	bash -c "git config --global --add safe.directory ${repo_root_dir} && make PREFIX="${PREFIX}" DESTDIR="${DESTDIR}"  ${EXTRA_OPTS} install"
=======
	bash -c "git config --global --add safe.directory ${repo_root_dir} && make PREFIX="${PREFIX}" DESTDIR="${DESTDIR}" ${EXTRA_OPTS} install"
>>>>>>> ef8b3607

for vmm in ${VMM_CONFIGS}; do
	config_file="${DESTDIR}/${PREFIX}/share/defaults/kata-containers/configuration-${vmm}.toml"
	if [ -f ${config_file} ]; then
		sudo sed -i -e '/^initrd =/d' ${config_file}
	fi
done

for vmm in ${REMOVE_VMM_CONFIGS}; do
	sudo rm -f "${DESTDIR}/${PREFIX}/share/defaults/kata-containers/configuration-$vmm.toml"
done

pushd "${DESTDIR}/${PREFIX}/share/defaults/kata-containers"
	sudo ln -sf "configuration-qemu.toml" configuration.toml
popd<|MERGE_RESOLUTION|>--- conflicted
+++ resolved
@@ -25,11 +25,8 @@
 container_image="${SHIM_V2_CONTAINER_BUILDER:-$(get_shim_v2_image_name)}"
 
 EXTRA_OPTS="${EXTRA_OPTS:-""}"
-<<<<<<< HEAD
 VMM_CONFIGS="qemu fc"
 REMOVE_VMM_CONFIGS="${REMOVE_VMM_CONFIGS:-""}"
-=======
->>>>>>> ef8b3607
 
 sudo docker pull ${container_image} || \
        	(sudo docker build  \
@@ -63,11 +60,7 @@
 sudo docker run --rm -i -v "${repo_root_dir}:${repo_root_dir}" \
 	-w "${repo_root_dir}/src/runtime" \
 	"${container_image}" \
-<<<<<<< HEAD
-	bash -c "git config --global --add safe.directory ${repo_root_dir} && make PREFIX="${PREFIX}" DESTDIR="${DESTDIR}"  ${EXTRA_OPTS} install"
-=======
 	bash -c "git config --global --add safe.directory ${repo_root_dir} && make PREFIX="${PREFIX}" DESTDIR="${DESTDIR}" ${EXTRA_OPTS} install"
->>>>>>> ef8b3607
 
 for vmm in ${VMM_CONFIGS}; do
 	config_file="${DESTDIR}/${PREFIX}/share/defaults/kata-containers/configuration-${vmm}.toml"
